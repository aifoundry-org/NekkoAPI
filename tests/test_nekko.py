import json
import uuid
import openai
import pytest
from constant_data import ConstantData

"""
Data for specific tests
"""

CHAT_COMPLETION_BASIC = {
    "model": "models/SmolLM2-135M-Instruct-Q6_K.gguf",
    "messages": ConstantData.MESSAGE_BASIC,
    "kwargs": {
        "max_completion_tokens": 200
    }
}

CHAT_COMPLETION_FREQUENCY_PENALTY = {
    "model": "models/SmolLM2-135M-Instruct-Q6_K.gguf",
    "messages": ConstantData.MESSAGE_BASIC,
    "kwargs": {
        "max_completion_tokens": 200,
        "frequency_penalty": 2.0,
    }
}

CHAT_COMPLETION_PRESENCE_PENALTY = {
    "model": "models/SmolLM2-135M-Instruct-Q6_K.gguf",
    "messages": ConstantData.MESSAGE_BASIC,
    "kwargs": {
        "max_completion_tokens": 200,
        "presence_penalty": 2.0,
    }
}

CHAT_COMPLETION_LOGITBIAS = {
    "model": "models/SmolLM2-135M-Instruct-Q6_K.gguf",
    "messages": ConstantData.MESSAGE_BASIC,
    "kwargs": {
        "max_completion_tokens": 200,
        "logit_bias": {976: -100, 48887: -100, 328: -100, 125280:-100}
    }
}


@pytest.fixture(scope="session")
def setup_openai_client():
    """Fixture to set up OpenAI client with the API key."""
    openai.api_key = str(uuid.uuid4())
    if not openai.api_key:
        pytest.fail("OPENAI_API_KEY environment variable is not set")


@pytest.mark.parametrize(
    "test_data",
    [
        CHAT_COMPLETION_BASIC,
        CHAT_COMPLETION_FREQUENCY_PENALTY,
        CHAT_COMPLETION_PRESENCE_PENALTY,
        CHAT_COMPLETION_LOGITBIAS
    ]
)
def test_openai_completion_message(setup_openai_client, test_data):
    """Test completion request and check the received message."""
    url = "http://localhost:8000/v1/"

    try:
        client = openai.OpenAI(
            base_url=url, api_key=openai.api_key
        )
        # Make a basic completion request
        completion = client.chat.completions.create(
            model=test_data["model"],
            messages=test_data["messages"],
            **test_data["kwargs"]
        )

        # Assert the response is OK
        assert completion.choices[0].message is not None

    except openai.OpenAIError as e:
        pytest.fail(f"OpenAI API call failed: {e}")


CHAT_COMPLETION_LOGPROBS_3 = {
    "model": "models/SmolLM2-135M-Instruct-Q6_K.gguf",
    "messages": ConstantData.MESSAGE_LOGPROBS,
    "logprobs": True,
    "kwargs": {
        "max_completion_tokens": 200,
        "top_logprobs": 3
    }
}

CHAT_COMPLETION_LOGPROBS_NULL = {
    "model": "models/SmolLM2-135M-Instruct-Q6_K.gguf",
    "messages": ConstantData.MESSAGE_LOGPROBS,
    "logprobs": False,
    "kwargs": {
        "max_completion_tokens": 200
    }
}


@pytest.mark.parametrize(
    "test_data",
    [
        CHAT_COMPLETION_LOGPROBS_3,
        CHAT_COMPLETION_LOGPROBS_NULL
    ]
)
def test_openai_completion_logpobs(setup_openai_client, test_data):
    """Test completion request and check the logprobs."""
    url = "http://localhost:8000/v1/"

    try:
        client = openai.OpenAI(
            base_url=url, api_key=openai.api_key
        )
        # Make a basic completion request
        completion = client.chat.completions.create(
            model=test_data["model"],
            messages=test_data["messages"],
            logprobs=test_data["logprobs"],
            **test_data["kwargs"]
        )
        logprobs = completion.choices[0].logprobs

        # Check the logprobs data
        if not test_data["logprobs"]:
            assert logprobs is None
        else:
            assert logprobs is not None
            for prob in logprobs.content:
                assert prob.token is not None
                assert type(prob.logprob) == float
                for top_prob in prob.top_logprobs:
                    assert top_prob.token is not None
                    assert type(top_prob.logprob) == float

    except openai.OpenAIError as e:
        pytest.fail(f"OpenAI API call failed: {e}")


CHAT_COMPLETION_TOOLS = {
    "model": "models/SmolLM2-135M-Instruct-Q6_K.gguf",
    "messages": ConstantData.MESSAGE_TOOLS,
    "tools": ConstantData.TOOLS_FUNCTION,
    "tool_choice": {
        "type": "function",
        "function": {"name": "display_weather"}
    },
    ""
    "kwargs": {
        "max_completion_tokens": 200

    }
}


@pytest.mark.parametrize(
    "test_data",
    [
        CHAT_COMPLETION_TOOLS
    ]
)
def test_openai_completion_tools(setup_openai_client, test_data):
    """Test completion request and check tools."""
    url = "http://localhost:8000/v1/"

    try:
        client = openai.OpenAI(
            base_url=url, api_key=openai.api_key
        )
        # Make a completion request
        completion = client.chat.completions.create(
            model=test_data["model"],
            messages=test_data["messages"],
            tools=test_data["tools"],
            tool_choice=test_data["tool_choice"],
            **test_data["kwargs"]
        )

        tools = completion.choices[0].message.tool_calls
        for tool in tools:
            assert tool.type == test_data["tools"][0]["type"]
            assert tool.function.name == test_data["tools"][0]["function"]["name"]

    except openai.OpenAIError as e:
        pytest.fail(f"OpenAI API call failed: {e}")


<<<<<<< HEAD
CHAT_COMPLETION_STOP = {
    "model": "models/SmolLM2-135M-Instruct-Q6_K.gguf",
    "messages": ConstantData.MESSAGE_STOP,
    "stop": ["K", "k"],
    "kwargs": {
        "max_completion_tokens": 200
    }
}


@pytest.mark.parametrize(
    "test_data",
    [
        CHAT_COMPLETION_STOP
    ]
)
def test_openai_completion_stop(setup_openai_client, test_data):
    """Test completion request and check the stop function ."""
    url = "http://localhost:8000/v1/"

=======
def get_response(client, **kwargs) -> str:
    result = str()

    stream = client.chat.completions.create(**kwargs)
    for chunk in stream:
        x = chunk.choices[0].delta.content
        if x is None:
            continue
        result += str(x)

    return result


def test_seed(setup_openai_client, seed=1337):
    url = "http://localhost:8000/v1/"
>>>>>>> 69cd0fa5
    try:
        client = openai.OpenAI(
            base_url=url, api_key=openai.api_key
        )
<<<<<<< HEAD
        # Make a basic completion request
        completion = client.chat.completions.create(
            model=test_data["model"],
            messages=test_data["messages"],
            stop=test_data["stop"],
            **test_data["kwargs"]
        )

        # Check the stop function
        assert completion.choices[0].message is not None
        for stop_string in test_data["stop"]:
            assert stop_string not in completion.choices[0].message

    except openai.OpenAIError as e:
        pytest.fail(f"OpenAI API call failed: {e}")
=======

        base_params = {
            "model": "models/SmolLM2-135M-Instruct-Q6_K.gguf",
            "messages": ConstantData.MESSAGE_SEED,
            "stream": True
        }

        result1 = get_response(client=client, **base_params, seed=seed)
        result2 = get_response(client=client, **base_params, seed=seed)
        result3 = get_response(client=client, **base_params, seed=seed+1)

        assert result1 == result2
        assert result1 != result3

    except openai.OpenAIError as e:
        pytest.fail(f"OpenAI API call failed: {e}")


def test_chat_max_tokens(setup_openai_client):
    model = "models/SmolLM2-135M-Instruct-Q6_K.gguf"
    url = "http://localhost:8000/v1/"
    client = openai.OpenAI(base_url=url, api_key=openai.api_key)

    completion_chunks = client.chat.completions.create(
        model=model,
        messages=[{"role": "user", "content": "Tell me a story"}],
        max_tokens=1,
        stream=True
    )

    # Stream returns chunks one token at a time.
    token_chunks = [chunk for chunk in completion_chunks
                    if chunk.choices[0].delta.content is not None]

    assert len(token_chunks) == 1


def test_chat_stream_options(setup_openai_client):
    model = "models/SmolLM2-135M-Instruct-Q6_K.gguf"
    url = "http://localhost:8000/v1/"
    client = openai.OpenAI(base_url=url, api_key=openai.api_key)

    completion_chunks = client.chat.completions.create(
        model=model,
        messages=[{"role": "user", "content": "Tell me a story"}],
        max_tokens=3,
        stream=True,
        stream_options={"include_usage": True}
    )

    chunks = list(completion_chunks)

    token_chunks = [chunk for chunk in chunks
                    if chunk.choices and chunk.choices[0].delta.content is not None]
    assert len(token_chunks) == 3
    for token_chunk in token_chunks:
        assert token_chunk.usage is None
    usage = chunks[-1].usage
    assert usage.prompt_tokens == 34
    assert usage.completion_tokens == 3
    assert usage.total_tokens == 37


def test_chat_stream_options_tools(setup_openai_client):
    model = "models/SmolLM2-135M-Instruct-Q6_K.gguf"
    url = "http://localhost:8000/v1/"
    client = openai.OpenAI(base_url=url, api_key=openai.api_key)
    tools = [
        {
            "type": "function",
            "function": {
                "description": "Set door status",
                "name": "set_door",
                "parameters": {
                    "type": "object",
                    "properties": {
                        "open": {"type": "boolean"},
                    },
                    "required": [
                        "open",
                    ],
                    "additionalProperties": False
                }
            }
        }
    ]

    completion_chunks = client.chat.completions.create(
        model=model,
        messages=[{"role": "user", "content": "Close the door"}],
        tools=tools,
        tool_choice={
            "type": "function",
            "function": {"name": "set_door"}
        },
        stream=True,
        stream_options={"include_usage": True}
    )

    chunks = list(completion_chunks)

    usage = chunks[-1].usage
    assert usage.prompt_tokens == 33
    assert usage.completion_tokens > 0
    assert usage.total_tokens == usage.prompt_tokens + usage.completion_tokens


# TODO: refactor into separate tests?
def test_chat_response(setup_openai_client):
    model = "models/SmolLM2-135M-Instruct-Q6_K.gguf"
    url = "http://localhost:8000/v1/"
    client = openai.OpenAI(base_url=url, api_key=openai.api_key)

    completion = client.chat.completions.create(
        model=model,
        messages=[{"role": "user", "content": "What is the capital of France?"}],
        max_completion_tokens=1,
    )
    finish_reason = completion.choices[0].finish_reason
    assert finish_reason == "length"
    assert isinstance(completion.choices[0].message.content, str)
    assert completion.choices[0].message.role == "assistant"
    assert completion.choices[0].index == 0

    completion = client.chat.completions.create(
        model=model,
        messages=[{"role": "user", "content": "What is the capital of France?"}],
        stop=["38634"],  # corresponds to `Paris` for smolm2
        max_completion_tokens=1000,
    )
    finish_reason = completion.choices[0].finish_reason
    assert finish_reason == "stop"

    tools = [
        {
            "type": "function",
            "function": {
                "description": "Set door status",
                "name": "set_door",
                "parameters": {
                    "type": "object",
                    "properties": {
                        "open": {"type": "boolean"},
                    },
                    "required": [
                        "open",
                    ],
                    "additionalProperties": False
                }
            }
        }
    ]

    completion = client.chat.completions.create(
        model=model,
        messages=[{"role": "user", "content": "Open the door"}],
        tools=tools,
        tool_choice={
            "type": "function",
            "function": {"name": "set_door"}
        },
    )
    finish_reason = completion.choices[0].finish_reason
    assert finish_reason == "tool_calls"
    assert completion.choices[0].message.role == "assistant"
    assert completion.choices[0].message.content is None
    tool_call = completion.choices[0].message.tool_calls[0]
    assert tool_call.type == "function"
    assert tool_call.function.name == "set_door"
    assert isinstance(json.loads(tool_call.function.arguments), dict)

    functions = [
        {
            "description": "Set door status",
            "name": "set_door",
            "parameters": {
                "type": "object",
                "properties": {
                    "open": {"type": "boolean"},
                },
                "required": [
                    "open",
                ],
                "additionalProperties": False
            }
        }
    ]

    completion = client.chat.completions.create(
        model=model,
        messages=[{"role": "user", "content": "Open the door"}],
        functions=functions,
        function_call={"name": "set_door", },
    )

    assert completion.choices[0].message.role == "assistant"
    assert completion.choices[0].message.content is None
    function_call = completion.choices[0].message.function_call
    assert function_call.name == "set_door"
    assert isinstance(json.loads(function_call.arguments), dict)
>>>>>>> 69cd0fa5
<|MERGE_RESOLUTION|>--- conflicted
+++ resolved
@@ -191,7 +191,6 @@
         pytest.fail(f"OpenAI API call failed: {e}")
 
 
-<<<<<<< HEAD
 CHAT_COMPLETION_STOP = {
     "model": "models/SmolLM2-135M-Instruct-Q6_K.gguf",
     "messages": ConstantData.MESSAGE_STOP,
@@ -212,7 +211,27 @@
     """Test completion request and check the stop function ."""
     url = "http://localhost:8000/v1/"
 
-=======
+    try:
+        client = openai.OpenAI(
+            base_url=url, api_key=openai.api_key
+        )
+        # Make a basic completion request
+        completion = client.chat.completions.create(
+            model=test_data["model"],
+            messages=test_data["messages"],
+            stop=test_data["stop"],
+            **test_data["kwargs"]
+        )
+
+        # Check the stop function
+        assert completion.choices[0].message is not None
+        for stop_string in test_data["stop"]:
+            assert stop_string not in completion.choices[0].message
+
+    except openai.OpenAIError as e:
+        pytest.fail(f"OpenAI API call failed: {e}")
+
+
 def get_response(client, **kwargs) -> str:
     result = str()
 
@@ -228,28 +247,10 @@
 
 def test_seed(setup_openai_client, seed=1337):
     url = "http://localhost:8000/v1/"
->>>>>>> 69cd0fa5
     try:
         client = openai.OpenAI(
             base_url=url, api_key=openai.api_key
         )
-<<<<<<< HEAD
-        # Make a basic completion request
-        completion = client.chat.completions.create(
-            model=test_data["model"],
-            messages=test_data["messages"],
-            stop=test_data["stop"],
-            **test_data["kwargs"]
-        )
-
-        # Check the stop function
-        assert completion.choices[0].message is not None
-        for stop_string in test_data["stop"]:
-            assert stop_string not in completion.choices[0].message
-
-    except openai.OpenAIError as e:
-        pytest.fail(f"OpenAI API call failed: {e}")
-=======
 
         base_params = {
             "model": "models/SmolLM2-135M-Instruct-Q6_K.gguf",
@@ -449,5 +450,4 @@
     assert completion.choices[0].message.content is None
     function_call = completion.choices[0].message.function_call
     assert function_call.name == "set_door"
-    assert isinstance(json.loads(function_call.arguments), dict)
->>>>>>> 69cd0fa5
+    assert isinstance(json.loads(function_call.arguments), dict)